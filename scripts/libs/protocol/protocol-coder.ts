import { ethers } from "ethers";
import Web3 from "web3";

//////////////////////////////////////////////////////////////////////////////
// Interfaces
//////////////////////////////////////////////////////////////////////////////

export interface SigningPolicy {
  rewardEpochId: number;
  startVotingRoundId: number;
  threshold: number;
  seed: string;
  voters: string[];
  weights: number[];
}

export interface ECDSASignatureWithIndex {
  r: string;
  s: string;
  v: number;
  index: number;
}

export interface ECDSASignature {
  r: string;
  s: string;
  v: number;
}

export interface ProtocolMessageMerkleRoot {
  protocolId: number;
  votingRoundId: number;
  randomQualityScore: boolean;
  merkleRoot: string;
}

export interface PayloadMessage<T> {
  protocolId: number;
  votingRoundId: number;
  payload: T;
}

export interface SignaturePayload {
  type: string;
  message: ProtocolMessageMerkleRoot;
  signature: ECDSASignature;
  unsignedMessage: string;
}

//////////////////////////////////////////////////////////////////////////////
// Signing policy byte encoding structure
// 2 bytes - size
// 3 bytes - rewardEpochId
// 4 bytes - startingVotingRoundId
// 2 bytes - threshold
// 32 bytes - randomSeed
// array of 'size':
// - 20 bytes address
// - 2 bytes weight
// Total 43 + size * (20 + 2) bytes
//////////////////////////////////////////////////////////////////////////////

/**
 * Encodes signing policy into 0x-prefixed hex string representing byte encoding
 * @param policy
 * @returns
 */
export function encodeSigningPolicy(policy: SigningPolicy) {
  if (!policy) {
    throw Error("Signing policy is undefined");
  }
  if (!policy.voters || !policy.weights) {
    throw Error("Invalid signing policy");
  }
  if (policy.voters.length !== policy.weights.length) throw Error("Invalid signing policy");
  let signersAndWeights = "";
  const size = policy.voters.length;
  if (size > 2 ** 16 - 1) {
    throw Error("Too many signers");
  }
  for (let i = 0; i < size; i++) {
    signersAndWeights += policy.voters[i].slice(2) + policy.weights[i].toString(16).padStart(4, "0");
  }
  if (!/^0x[0-9a-f]{64}$/i.test(policy.seed)) {
    throw Error(`Invalid random seed format: ${policy.seed}`);
  }

  if (policy.rewardEpochId < 0 || policy.rewardEpochId > 2 ** 24 - 1) {
    throw Error(`Reward epoch id out of range: ${policy.rewardEpochId}`);
  }
  if (policy.startVotingRoundId < 0 || policy.startVotingRoundId > 2 ** 32 - 1) {
    throw Error(`Starting voting round id out of range: ${policy.startVotingRoundId}`);
  }
  if (policy.threshold < 0 || policy.threshold > 2 ** 16 - 1) {
    throw Error(`Threshold out of range: ${policy.threshold}`);
  }
  return (
    "0x" +
    size.toString(16).padStart(4, "0") +
    policy.rewardEpochId.toString(16).padStart(6, "0") +
    policy.startVotingRoundId.toString(16).padStart(8, "0") +
    policy.threshold.toString(16).padStart(4, "0") +
    policy.seed.slice(2) +
    signersAndWeights
  ).toLowerCase();
}

/**
 * Decodes signing policy from hex string (can be 0x-prefixed or not).
 * @param encodedPolicy
 * @returns
 */
export function decodeSigningPolicy(encodedPolicy: string): SigningPolicy {
  const encodedPolicyInternal = (encodedPolicy.startsWith("0x") ? encodedPolicy.slice(2) : encodedPolicy).toLowerCase();
  if (!/^[0-9a-f]*$/.test(encodedPolicyInternal)) {
    throw Error(`Invalid format - not hex string: ${encodedPolicy}`);
  }
  if (encodedPolicyInternal.length % 2 !== 0) {
    throw Error(`Invalid format - not even length: ${encodedPolicy.length}`);
  }
  if (encodedPolicyInternal.length < 4) {
    throw Error("Too short encoded signing policy");
  }
  const size = parseInt(encodedPolicyInternal.slice(0, 4), 16);
<<<<<<< HEAD
  const expectedLength = 86 + size * (20 + 2) * 2; //(2 + 3 + 4 + 2 + 32) * 2 = 150
=======
  const expectedLength = 86 + size * (20 + 2) * 2; //(2 + 3 + 4 + 2 + 32) * 2 = 86
>>>>>>> 87a9239a
  if (encodedPolicyInternal.length !== expectedLength) {
    throw Error(`Invalid encoded signing policy length: size = ${size}, length = ${encodedPolicyInternal.length}`);
  }
  const rewardEpochId = parseInt(encodedPolicyInternal.slice(4, 10), 16);
  const startingVotingRoundId = parseInt(encodedPolicyInternal.slice(10, 18), 16);
  const threshold = parseInt(encodedPolicyInternal.slice(18, 22), 16);
  const randomSeed = "0x" + encodedPolicyInternal.slice(22, 86);
  const signers: string[] = [];
  const weights: number[] = [];
  let totalWeight = 0;
  for (let i = 0; i < size; i++) {
    const start = 86 + i * 44; // 20 (address) + 2 (weight) = 44
    signers.push("0x" + encodedPolicyInternal.slice(start, start + 40));
    const weight = parseInt(encodedPolicyInternal.slice(start + 40, start + 44), 16);
    weights.push(weight);
    totalWeight += weight;
  }
  if (totalWeight > 2 ** 16 - 1) {
    throw Error(`Total weight exceeds 16-byte value: ${totalWeight}`);
  }
  return {
    rewardEpochId,
    startVotingRoundId: startingVotingRoundId,
    threshold,
    seed: randomSeed,
    voters: signers,
    weights,
  };
}

//////////////////////////////////////////////////////////////////////////////
// Signature with index structure
// 1 byte - v
// 32 bytes - r
// 32 bytes - s
// 2 byte - index in signing policy
// Total 67 bytes
//////////////////////////////////////////////////////////////////////////////

/**
 * Encodes ECDSA signature with index into 0x-prefixed hex string representing byte encoding
 * @param signature
 * @returns
 */
export function encodeECDSASignatureWithIndex(signature: ECDSASignatureWithIndex): string {
  return (
    "0x" +
    signature.v.toString(16).padStart(2, "0") +
    signature.r.slice(2) +
    signature.s.slice(2) +
    signature.index.toString(16).padStart(4, "0")
  );
}

/**
 * Encodes ECDSA signature into 0x-prefixed hex string representing byte encoding
 * @param signature 
 * @returns 
 */
export function encodeECDSASignature(signature: ECDSASignature): string {
  return (
    "0x" +
    signature.v.toString(16).padStart(2, "0") +
    signature.r.slice(2) +
    signature.s.slice(2)
  );

}

/**
 * Decodes ECDSA signature with index from hex string (can be 0x-prefixed or not).
 * @param encodedSignature
 * @returns
 */
export function decodeECDSASignatureWithIndex(encodedSignature: string): ECDSASignatureWithIndex {
  const encodedSignatureInternal = (
    encodedSignature.startsWith("0x") ? encodedSignature.slice(2) : encodedSignature
  ).toLowerCase();
  if (!/^[0-9a-f]*$/.test(encodedSignatureInternal)) {
    throw Error(`Invalid format - not hex string: ${encodedSignature}`);
  }
  if (encodedSignatureInternal.length !== 134) {
    // (1 + 32 + 32 + 2) * 2 = 134
    throw Error(`Invalid encoded signature length: ${encodedSignatureInternal.length}`);
  }
  const v = parseInt(encodedSignatureInternal.slice(0, 2), 16);
  const r = "0x" + encodedSignatureInternal.slice(2, 66);
  const s = "0x" + encodedSignatureInternal.slice(66, 130);
  const index = parseInt(encodedSignatureInternal.slice(130, 134), 16);
  return {
    v,
    r,
    s,
    index,
  };
}

//////////////////////////////////////////////////////////////////////////////
// Protocol message merkle root structure
// 1 byte - protocolId
// 4 bytes - votingRoundId
// 1 byte - randomQualityScore
// 32 bytes - merkleRoot
// Total 38 bytes
//////////////////////////////////////////////////////////////////////////////

/**
 *
 * @param message
 * @returns
 */
export function encodeProtocolMessageMerkleRoot(message: ProtocolMessageMerkleRoot): string {
  if (!message) {
    throw Error("Signed message is undefined");
  }
  if (!message.merkleRoot) {
    throw Error("Invalid signed message");
  }
  if (!/^0x[0-9a-f]{64}$/i.test(message.merkleRoot)) {
    throw Error(`Invalid merkle root format: ${message.merkleRoot}`);
  }
  if (message.protocolId < 0 || message.protocolId > 2 ** 8 - 1) {
    throw Error(`Protocol id out of range: ${message.protocolId}`);
  }
  if (message.votingRoundId < 0 || message.votingRoundId > 2 ** 32 - 1) {
    throw Error(`Voting round id out of range: ${message.votingRoundId}`);
  }
  return (
    "0x" +
    message.protocolId.toString(16).padStart(2, "0") +
    message.votingRoundId.toString(16).padStart(8, "0") +
    (message.randomQualityScore ? 1 : 0).toString(16).padStart(2, "0") +
    message.merkleRoot.slice(2)
  ).toLowerCase();
}

/**
 * Decodes signed message from hex string (can be 0x-prefixed or not).
 * @param encodedMessage
 * @returns
 */
export function decodeProtocolMessageMerkleRoot(encodedMessage: string): ProtocolMessageMerkleRoot {
  const encodedMessageInternal = encodedMessage.startsWith("0x") ? encodedMessage.slice(2) : encodedMessage;
  // (1 + 4 + 1 + 32) * 2 = 38 * 2 = 76
  if (!/^[0-9a-f]{76}$/.test(encodedMessageInternal)) {
    throw Error(`Invalid format - not hex string: ${encodedMessage}`);
  }
  const protocolId = parseInt(encodedMessageInternal.slice(0, 2), 16);
  const votingRoundId = parseInt(encodedMessageInternal.slice(2, 10), 16);
  const encodedRandomQualityScore = encodedMessageInternal.slice(10, 12);
  let randomQualityScore = false;
  if (encodedRandomQualityScore === "00") {
    randomQualityScore = false;
  } else if (encodedRandomQualityScore === "01") {
    randomQualityScore = true;
  } else {
    throw Error("Invalid random quality score");
  }
  const merkleRoot = "0x" + encodedMessageInternal.slice(12, 76);
  return {
    protocolId,
    votingRoundId,
    randomQualityScore,
    merkleRoot,
  };
}

//////////////////////////////////////////////////////////////////////////////
// Signing policy hash calculation
// It is done by padding byte array with 0 bytes to a multiple of 32 and then
// Sequentially hashing 32-byte chunks with soliditySha3
//////////////////////////////////////////////////////////////////////////////

/**
 * Calculates signing policy hash from encoded signing policy
 * @param signingPolicy
 * @returns
 */
export function signingPolicyHash(signingPolicy: string) {
  const signingPolicyInternal = signingPolicy.startsWith("0x") ? signingPolicy.slice(2) : signingPolicy;
  const splitted = signingPolicyInternal.match(/.{1,64}/g)!.map(x => x.padEnd(64, "0"))!;
  let hash: string = ethers.keccak256("0x" + splitted[0] + splitted[1])!;
  for (let i = 2; i < splitted!.length; i++) {
    hash = ethers.keccak256("0x" + hash.slice(2) + splitted[i])!;
  }
  return hash;
}

/**
 * Signs message hash with ECDSA using private key
 * @param messageHash 
 * @param privateKey 
 * @param index 
 * @returns 
 */
export async function signMessageHashECDSAWithIndex(
  messageHash: string,
  privateKey: string,
  index: number
): Promise<ECDSASignatureWithIndex> {
  if (!/^0x[0-9a-f]{64}$/i.test(messageHash)) {
    throw Error(`Invalid message hash format: ${messageHash}`);
  }
  const web3 = new Web3();
  let signatureObject = web3.eth.accounts.sign(messageHash, privateKey);
  return {
    v: parseInt(signatureObject.v.slice(2), 16),
    r: signatureObject.r,
    s: signatureObject.s,
    index,
  } as ECDSASignatureWithIndex;

  // The next code occasionally does not work well
  // Example is first private key and the message:
  // {
  //   protocolId: 15,
  //   votingRoundId: 4111,
  //   randomQualityScore: true,
  //   merkleRoot: '0x29c81c1d44d6d822982fa1d09e09bde8db25fb8df6cd03b6e8d6c3bea1d512f6'
  // }
  // TODO: find out why

  /*
  const wallet = new ethers.Wallet(privateKey);
  const sigBytes = await wallet.signMessage(ethers.toBeArray(messageHash));
  const sig = ethers.Signature.from(sigBytes);
  console.log("SIG")
  console.dir(sig)
  return {
    v: sig.v,
    r: sig.r,
    s: sig.s,
    index,
  };
  */
}

/**
 * Encodes data in byte sequence that can be concatenated with other encoded data for use in submission functions in
 * Submission.sol contract
 * @param protocolId 
 * @param votingRoundRoundId 
 * @param payload 
 * @returns 
 */
export function encodeBeforeConcatenation(payloadMessage: PayloadMessage<string>): string {
  if (payloadMessage.protocolId < 0 || payloadMessage.protocolId > 2 ** 8 - 1) {
    throw Error(`Protocol id out of range: ${payloadMessage.protocolId}`);
  }
  if (payloadMessage.votingRoundId < 0 || payloadMessage.votingRoundId > 2 ** 32 - 1) {
    throw Error(`Voting round id out of range: ${payloadMessage.votingRoundId}`);
  }
  if (!/^0x[0-9a-f]*$/i.test(payloadMessage.payload)) {
    throw Error(`Invalid payload format: ${payloadMessage.payload}`);
  }
  return (
    "0x" +
    payloadMessage.protocolId.toString(16).padStart(2, "0") +
    payloadMessage.votingRoundId.toString(16).padStart(8, "0") +
    (payloadMessage.payload.slice(2).length / 2).toString(16).padStart(4, "0") +
    payloadMessage.payload.slice(2)
  ).toLowerCase();
}

/**
 * Decodes data from concatenated byte sequence
 * @param message 
 * @returns 
 */
export function prefixDecodeEncodingBeforeConcatenation(message: string): PayloadMessage<string>[] {
  const messageInternal = message.startsWith("0x") ? message.slice(2) : message;
  if (!/^[0-9a-f]*$/.test(messageInternal)) {
    throw Error(`Invalid format - not hex string: ${message}`);
  }
  if (messageInternal.length % 2 !== 0) {
    throw Error(`Invalid format - not even length: ${message.length}`);
  }
  let i = 0;
  let result: PayloadMessage<string>[] = [];
  while (i < messageInternal.length) {
    // 14 = 2 + 8 + 4
    if (messageInternal.length - i < 14) {
      throw Error(`Invalid format - too short. Error at ${i} of ${message.length}`);
    }
    const protocolId = parseInt(messageInternal.slice(i, i + 2), 16);
    const votingRoundId = parseInt(messageInternal.slice(i + 2, i + 10), 16);
    const payloadLength = parseInt(messageInternal.slice(i + 10, i + 14), 16);
    const payload = "0x" + messageInternal.slice(i + 14, i + 14 + payloadLength * 2);
    if (payloadLength * 2 + 14 > messageInternal.length - i) {
      throw Error(`Invalid format - too short: ${message.length}`);
    }
    i += payloadLength * 2 + 14;
    result.push({
      protocolId,
      votingRoundId,
      payload,
    });
  }
  return result;
}

/**
 * Endodes signature payload into byte encoding, represented by 0x-prefixed hex string
 * @param signaturePayload 
 * @returns 
 */
export function encodeSignaturePayload(signaturePayload: SignaturePayload): string {
  const message = encodeProtocolMessageMerkleRoot(signaturePayload.message);
  const signature = encodeECDSASignature(signaturePayload.signature);
  return (
    "0x" +
    signaturePayload.type.slice(2) +
    message.slice(2) +
    signature.slice(2) +
    signaturePayload.unsignedMessage.slice(2)
  ).toLowerCase();
}

/**
 * Decodes signature payload from byte encoding, represented by 0x-prefixed hex string
 * @param encodedSignaturePayload 
 * @returns 
 */
export function decodeSignaturePayload(encodedSignaturePayload: string): SignaturePayload {
  const encodedSignaturePayloadInternal = encodedSignaturePayload.startsWith("0x")
    ? encodedSignaturePayload.slice(2)
    : encodedSignaturePayload;
  if (!/^[0-9a-f]*$/.test(encodedSignaturePayloadInternal)) {
    throw Error(`Invalid format - not hex string: ${encodedSignaturePayload}`);
  }
  if (encodedSignaturePayloadInternal.length < 2 + 38 * 2 + 65 * 2) {
    throw Error(`Invalid format - too short: ${encodedSignaturePayload}`);
  }
  const type = "0x" + encodedSignaturePayloadInternal.slice(0, 2);
  const message = "0x" + encodedSignaturePayloadInternal.slice(2, 2 + 38 * 2);
  const signature = "0x" + encodedSignaturePayloadInternal.slice(2 + 38 * 2, 2 + 38 * 2 + 65 * 2);
  const unsignedMessage = "0x" + encodedSignaturePayloadInternal.slice(2 + 38 * 2 + 65 * 2);
  return {
    type,
    message: decodeProtocolMessageMerkleRoot(message),
    signature: decodeECDSASignatureWithIndex(signature),
    unsignedMessage,
  };
}

/**
 * Decodes properly formated signature calldata into array of payloads with signatures
 * @param calldata 
 */
export function decodeSignatureCalldata(calldata: string): PayloadMessage<SignaturePayload>[] {
  const calldataInternal = calldata.startsWith("0x") ? calldata.slice(2) : calldata;
  if (!(/^[0-9a-f]*$/.test(calldataInternal) && calldataInternal.length % 2 === 0)) {
    throw Error(`Invalid format - not byte sequence representing hex string: ${calldata}`);
  }
  if (calldataInternal.length < 8) {
    throw Error(`Invalid format - too short: ${calldata}`);
  }
  const strippedCalldata = "0x" + calldataInternal.slice(8);
  const signatureRecords = prefixDecodeEncodingBeforeConcatenation(strippedCalldata);
  const result: PayloadMessage<SignaturePayload>[] = [];
  for(let record of signatureRecords) {
    result.push({
      protocolId: record.protocolId,
      votingRoundId: record.votingRoundId,
      payload: decodeSignaturePayload(record.payload),
    })
  }
  return result;
}<|MERGE_RESOLUTION|>--- conflicted
+++ resolved
@@ -122,11 +122,7 @@
     throw Error("Too short encoded signing policy");
   }
   const size = parseInt(encodedPolicyInternal.slice(0, 4), 16);
-<<<<<<< HEAD
-  const expectedLength = 86 + size * (20 + 2) * 2; //(2 + 3 + 4 + 2 + 32) * 2 = 150
-=======
   const expectedLength = 86 + size * (20 + 2) * 2; //(2 + 3 + 4 + 2 + 32) * 2 = 86
->>>>>>> 87a9239a
   if (encodedPolicyInternal.length !== expectedLength) {
     throw Error(`Invalid encoded signing policy length: size = ${size}, length = ${encodedPolicyInternal.length}`);
   }
