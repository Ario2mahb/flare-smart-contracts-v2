--- conflicted
+++ resolved
@@ -5,12 +5,12 @@
 import "../../../contracts/protocol/implementation/FlareSystemCalculator.sol";
 
 contract FlareSystemCalculatorTest is Test {
-<<<<<<< HEAD
-    FlareSystemCalculator internal calculator;
-    FlareSystemCalculator internal calculatorNoMirroring;
-
-    IGovernanceSettings internal govSetting;
-    address internal governance;
+    FlareSystemCalculator private calculator;
+    FlareSystemCalculator private calculatorNoMirroring;
+
+    IGovernanceSettings private govSetting;
+    address private governance;
+    address private addressUpdater;
 
     uint256 internal constant MAX = 2 ** 128;
     uint24 internal constant WNAT_CAP = 10000;
@@ -28,16 +28,6 @@
         bytes20[] nodeIds,
         uint256[] nodeWeights
     );
-=======
-    FlareSystemCalculator private calculator;
-    FlareSystemCalculator private calculatorNoMirroring;
-
-    IGovernanceSettings private govSetting;
-    address private governance;
-    address private addressUpdater;
-
-    uint256 internal constant MAX = 2 ** 128;
->>>>>>> e45b118e
 
     function setUp() public {
         govSetting = IGovernanceSettings(makeAddr("govSetting"));
@@ -45,17 +35,10 @@
         addressUpdater = makeAddr("addressUpdater");
 
         calculator =
-<<<<<<< HEAD
-            new FlareSystemCalculator(govSetting, governance, makeAddr("AddressUpdater"), WNAT_CAP, 20 * 60, 600, 600);
+            new FlareSystemCalculator(govSetting, governance, addressUpdater, WNAT_CAP, 20 * 60, 600, 600);
 
         calculatorNoMirroring =
-            new FlareSystemCalculator(govSetting, governance, makeAddr("AddressUpdater"), WNAT_CAP, 20 * 60, 600, 600);
-=======
-            new FlareSystemCalculator(govSetting, governance, addressUpdater, 200000, 20 * 60, 600, 600);
-
-        calculatorNoMirroring =
-            new FlareSystemCalculator(govSetting, governance, addressUpdater, 200000, 20 * 60, 600, 600);
->>>>>>> e45b118e
+            new FlareSystemCalculator(govSetting, governance, addressUpdater, WNAT_CAP, 20 * 60, 600, 600);
 
         bytes32[] memory contractNameHashes = new bytes32[](7);
         contractNameHashes[0] = keccak256(abi.encode("EntityManager"));
@@ -84,42 +67,26 @@
         vm.stopPrank();
     }
 
-<<<<<<< HEAD
-    function testFuzz_perfectSquare(uint256 n) public {
-=======
     function testFuzzPerfectSquare(uint256 n) public {
->>>>>>> e45b118e
         vm.assume(n < MAX);
         uint128 root = calculator.sqrt(n * n);
         assertEq(root, n);
     }
 
-<<<<<<< HEAD
-    function testFuzz_perfectSquareMinusOne(uint256 n) public {
-=======
     function testFuzzPerfectSquareMinusOne(uint256 n) public {
->>>>>>> e45b118e
         vm.assume(n < MAX);
         vm.assume(0 < n);
         uint128 root = calculator.sqrt((n * n) - 1);
         assertEq(root, n - 1);
     }
 
-<<<<<<< HEAD
-    function testFuzz_perfectSquarePlusN(uint256 n) public {
-=======
     function testFuzzPerfectSquarePlusN(uint256 n) public {
->>>>>>> e45b118e
         vm.assume(n < MAX);
         uint128 root = calculator.sqrt(n * (n + 1));
         assertEq(root, n);
     }
 
-<<<<<<< HEAD
-    function testFuzz_perfectSquareMinusN(uint256 n) public {
-=======
     function testFuzzPerfectSquareMinusN(uint256 n) public {
->>>>>>> e45b118e
         vm.assume(n < MAX);
         vm.assume(0 < n);
 
@@ -135,13 +102,13 @@
     function testSetWNatCapFail2() public {
         vm.expectRevert("_wNatCapPPM too high");
 
-        vm.prank(makeAddr("initialGovernance"));
+        vm.prank(governance);
 
         calculator.setWNatCapPPM(1000001);
     }
 
     function testSetWNatCap() public {
-        vm.prank(makeAddr("initialGovernance"));
+        vm.prank(governance);
 
         calculator.setWNatCapPPM(30000);
 
@@ -249,9 +216,6 @@
         nodeWeights[1] = 1e8;
         nodeWeights[2] = 1e9;
 
-        uint256 totalWNatVotePower = 1e7;
-        uint256 wNatWeight = 1e5;
-        uint16 delegationFeeBIPS = 15;
         address voter = makeAddr("voter");
         address delegationAddress = makeAddr("delegation");
         uint24 rewardEpochId = 12345;
@@ -285,9 +249,15 @@
         );
 
         vm.mockCall(
+            address(calculator.entityManager()),
+            abi.encodeWithSelector(IEntityManager.getDelegationAddressOfAt.selector, voter, votePowerBlockNumber),
+            abi.encode(delegationAddress)
+        );
+
+        vm.mockCall(
             address(calculator.wNat()),
             abi.encodeWithSelector(bytes4(keccak256("totalVotePowerAt(uint256)")), votePowerBlockNumber),
-            abi.encode(totalWNatVotePower)
+            abi.encode(TOTAL_WNAT_VOTE_POWER)
         );
 
         vm.mockCall(
@@ -295,19 +265,32 @@
             abi.encodeWithSelector(
                 bytes4(keccak256("votePowerOfAt(address,uint256)")), delegationAddress, votePowerBlockNumber
             ),
-            abi.encode(wNatWeight)
+            abi.encode(WNAT_WEIGHT)
         );
 
         vm.mockCall(
             address(calculator.wNatDelegationFee()),
             abi.encodeWithSelector(IWNatDelegationFee.getVoterFeePercentage.selector, voter, rewardEpochId),
-            abi.encode(delegationFeeBIPS)
-        );
-
+            abi.encode(DELEGATION_FEE_BIPS)
+        );
+
+        nodeWeights[0] = 0; // chilled
+        nodeWeights[1] = 0; // chilled
+        nodeWeights[2] = 0; // chilled
+        vm.expectEmit();
+        emit VoterRegistrationInfo(
+            voter,
+            rewardEpochId,
+            delegationAddress,
+            DELEGATION_FEE_BIPS,
+            0, // chilled
+            0,
+            nodeIds,
+            nodeWeights
+        );
         vm.prank(address(calculatorNoMirroring.voterRegistry()));
-
         uint256 registrationWeight =
-            calculator.calculateRegistrationWeight(voter, delegationAddress, rewardEpochId, votePowerBlockNumber);
+            calculator.calculateRegistrationWeight(voter, rewardEpochId, votePowerBlockNumber);
 
         assertEq(registrationWeight, 0);
     }
